# Block Grid

`Alias: Umbraco.BlockGrid`

`Returns: BlockGridModel`

The **Block Grid** property editor enables editors to layout their content in the Umbraco backoffice. The content is made of Blocks which can contain different types of data.

## Contents

* [Configuring the Block Grid](block-grid-editor.md#configuring-the-block-grid)
* [Setup Block Types](block-grid-editor.md#setup-block-types)
* [Block Configuration Settings](block-grid-editor.md#block-configuration-settings)
* [Areas](block-grid-editor.md#areas)
* [Advanced](block-grid-editor.md#advanced)
* [Editing Blocks](block-grid-editor.md#editing-blocks)
* [Sorting Blocks](block-grid-editor.md#sorting-blocks)
* [Scaling Blocks](#scaling-blocks)
* [Rendering Block Grid content](block-grid-editor.md#rendering-block-grid-content)
* [Write a Custom Layout Stylesheet](block-grid-editor.md#write-a-custom-layout-stylesheet)
* [Build a custom Backoffice View](block-grid-editor.md#build-a-custom-backoffice-view)
* [Creating a Block Grid programmatically](block-grid-editor.md#creating-a-block-grid-programmatically)

{% hint style="info" %}
**Example Blocks** When you are testing out the RC, you have the option to test the new Block Grid using a set of predefined Blocks. The option will only be possible when there are no other Data Types using the Block Grid property editor.

<img src="../../built-in-property-editors/block-editor/images/Install-Sample-Configuration.png" alt="Option to install Sample Configuration on the new Block Grid Editor" data-size="original">

* Create a new **Data Type**.
* Select the **Block Grid** as the **Property editor**.
* **Install** the "Sample Configuration".

4 Blocks will be added to the property, ready for testing.
{% endhint %}

## Configuring the Block Grid

The Block Grid property editor is configured via the **Data Types** backoffice interface.

To set up the Block Grid property editor, follow these steps:

1. Navigate to the **Settings** section in the Umbraco backoffice.
2. Right-click the **Data Types** folder.
3. Select **Create** -> **New Data Type**.
4. Select **Block Grid** from the list of available property editors.

You will see the configuration options for a Block Grid property editor as shown below:

![Block Grid - Data Type Configuration](../../built-in-property-editors/block-editor/images/BlockGridEditor\_Configuration.png)

The Data Type editor allows you to configure the following properties:

* **Blocks** - Defines the Block Types available for use in the property. For more information, see [Setup Block Types](block-grid-editor.md#setup-block-types).
* **Amount** - Sets the minimum and/or the maximum number of Blocks that should be allowed at the root of the layout.
* **Live editing mode** - Enabling this option will allow you to see the changes as you are editing them.
* **Editor width** - Overwrites the width of the property editor. This field takes any valid CSS value for "max-width". For example: 100% or 800px.
* **Grid Columns** - Define the number of columns in your grid layout. The default is 12 columns.
* **Layout Stylesheet** - Replaces the built-in Layout Stylesheet. Additionally, you can retrieve the default layout stylesheet to use as a base for your own inspiration or for writing your own stylesheet.
* **Create Button Label** - Overwrites the label on the Create button.

## Setup Block Types

Block Types are based on [**Element Types**](../../../../data/defining-content.md#what-is-an-element-type). These can be created beforehand or while setting up your Block Types.

Once you have added an Element Type as a Block Type on your Block Grid Data Type you have the option to configure it.

![Block Grid - Data Type Block Configuration](../../built-in-property-editors/block-editor/images/BlockGridEditor\_DataType\_Blocks.png)

[Examples and more details about configuring the Label property](label-property-configuration.md)

### Groups

Blocks can also be grouped. This is visible in the Block Catalogue and can also be used to allow a group of Blocks in an Area.

## Block Configuration Settings

Each Block has a set of properties that are optional to configure. These are described below.

### General

Customize the user experience for your content editors when they work with the Blocks in the Content section.

* **Label** - Defines a label for the appearance of the Block in the editor. The label can use AngularJS template-string-syntax to display values of properties.

{% hint style="info" %}
Label example: "My Block \{{myPropertyAlias\}}" will be shown as: "My Block FooBar".

You can also use more advanced expression using AngularJS filters, like `{{myPropertyAlias | limitTo:100}}` or for a property using Richtext editor `{{myPropertyAlias | ncRichText | truncate:true:100}}`. It is also possible to use properties from the Settings model by using `{{$settings.propertyAlias}}`.

Get more tips on how to use AngularJS filters in Umbraco CMS from this community-made [Umbraco AngularJS filter cheat sheet](https://joe.gl/ombek/blog/umbraco-angularjs-filter-cheat-sheet/).
{% endhint %}

* **Content model** - Presents the Element Type used as model for the Content section of this Block. This cannot be changed but you can open the Element Type to perform edits or view the properties available. Useful when writing your Label.
* **Settings model** - Adds a Settings section to your Block based on a given Element Type. When selected you can open the Element Type or choose to remove the Settings section again.

### Size options

Customize the Blocks size in the Grid. If you define multiple options, the Block becomes scalable.

By default, a Block takes up the available width.

A Block can be resized in two ways:

1. When a Block is placed in an Area, it will fit to the Areas width. Learn more about [Areas](block-grid-editor.md#areas).
2. A Block can have one or more Column Span options defined.

A Column Span option is used to define the width of a Block. With multiple Column Span options defined, the Content Editor can scale the Block to fit specific needs.

Additionally, Blocks can be configured to span rows, this enables one Block to be placed next to a few rows containing other Blocks.

* **Available column spans** - Defines one or more columns, the Block spans across. For example: in a 12 columns grid, 6 columns is equivalent to half width. By enabling 6 columns and 12 columns, the Block can be scaled to either half width or full width.
* **Available row spans** - Defines the amount of rows the Block spans across.

See the [scaling blocks](#scaling-blocks) section of this article for an example of how scaling works.

### Catalogue appearance

These properties refer to how the Block is presented in the Block catalogue when editors choose which Blocks to use for their content.

* **Background color** - Defines a background color to be displayed beneath the icon or thumbnail. Example: `#424242`.
* **Icon color** - Changes the color of the Element Type icon. Example: `#242424`.
* **Thumbnail** - Pick an image or Scalable Vector Graphics (SVG) file to replace the icon of the Block in the catalogue.

The thumbnails for the catalogue are presented in the format of 16:10. We recommend a resolution of 400px width and 250px height.

### Permissions

* **Allow in root** - Determines whether the Block can be created at the root of your layout. Turn this off if you only want a Block to appear within Block Areas.
* **Allow in areas** - Determines whether the Block can be created inside Areas of other Blocks. If this is turned off it can still be allowed in Block Areas by defining specific allowed Blocks.

## Areas

Blocks can nest other Blocks to support specific compositions. These compositions can be used as a layout for other Blocks.

To achieve nesting, a Block must have one or more Areas defined. Each Area can contain one or more Blocks.

Each Area has a size, defined by column and rows spans. The grid for the Areas are based on the same amount of columns as your root grid, unless you choose to change it.

To scale an Area, click and drag the scale-button in the bottom-right corner of an Area.

* **Grid Columns for Areas** - Overwrites the amount of columns used for the Area grid.
* **Areas** - Determines whether the Block can be created inside Areas of other Blocks.

![Block Grid - Areas](../../built-in-property-editors/block-editor/images/BlockGridEditor\_Areas.png)

### Area configuration

![Block Grid - Area Configuration](../../built-in-property-editors/block-editor/images/BlockGridEditor\_AreasConfiguration.png)

* **Alias** - The alias is used to identify this Area.
  It is being printed by `GetBlockGridHTML()` and used as name for the Area slot in Custom Views.
  The alias is also available for CSS Selectors to target the HTML-Element representing a Area.
* **Create Button Label** - Overwrites the Create Button Label of the Area.
* **Number of blocks** - Determines the total number of Blocks in an Area.
* **Allowed block types** - When this is empty, all Blocks with Permissions for creation in Areas, will be available. 
  This can be overwritten by specifying the allowed Blocks.
  Define the types of Blocks or Groups of Blocks that are allowed. Additionally, you can also set how many Blocks of each type/group should be present.

When allowing a Group of Blocks, you might want to require a specific amount for a certain Block of that Group. This can be done by adding that Block Type to the list as well and set the requirements.

## Advanced

These properties are relevant when working with custom views or complex projects.

* **Custom view** - Overwrites the AngularJS view for the block presentation in the Content editor. Use this view to make a more visual presentation of the Block or make your own editing experience by adding your own AngularJS controller to the view.

{% hint style="info" %}
Notice that any styling of a Block is scoped. This means that the default backoffice styles are not present for the view of this Block.
{% endhint %}

* **Custom stylesheet** - Pick your own stylesheet to be used by the Block in the Content editor.
* **Overlay editor size** - Sets the size for the Content editor overlay for editing this block.
* **Hide content editor** - Hides the UI for editing the content in a Block Editor. This is only relevant if you made a custom view that provides the UI for editing of content.

## Editing Blocks

When viewing a **Block Grid** property editor in the **Content** section for the first time, you will be presented with the option to **Add content**.

![Block Grid - Add Content](../../built-in-property-editors/block-editor/images/BlockGridEditor\_AddContent.png)

Clicking the **Add content** button opens up the **Block Catalogue**.

![Block Grid - Setup](../../built-in-property-editors/block-editor/images/BlockGridEditor\_BlockPicker.png)

The Block Catalogue looks different depending on the amount of available Blocks and their catalogue appearance.

![Block Grid - example setup](../../built-in-property-editors/block-editor/images/BlockGridEditor\_BlockPicker\_exsetup.png)

Click the Block Type you wish to create and a new Block will appear in the layout.

More Blocks can be added to the layout by clicking the Add content button. Alternatively, use the Add content button that appears on hover to add new Blocks between, besides, or above the existing Blocks.

![Block Grid - Add Content Inline](../../built-in-property-editors/block-editor/images/BlockGridEditor\_AddContentInline.png)

To delete a Block, click the trash icon which appears on the mouse hover.

![Block Grid - Delete Content](../../built-in-property-editors/block-editor/images/BlockGridEditor\_DeleteContent.png)

## Sorting Blocks

Blocks can be rearranged using the click and drag feature. Move them up or down to place them in the desired order.

Moving a Block from one Area to another is done in the same way. If a Block is not allowed in the given position, the area will display a red color and not allow the new position.

![Block Grid - Sorting Blocks](../../built-in-property-editors/block-editor/images/Sorting\_BlockGrid\_Blocks.gif)

## Scaling Blocks

If a Block has multiple size options it can be scaled via the UI. This appears in the bottom left corner of the Block.

The Block is resized using a click and drag feature. Moving the mouse will change the size to the size options closest to the mouse pointer.

<<<<<<< HEAD
![Block Grid - Resizing Blocks](../../built-in-property-editors/block-editor/images/resizing-block-block-grid.gif)
=======
ADD GIF
>>>>>>> 790d321f

## Rendering Block Grid Content

Rendering the stored value of your **Block Grid** property editor can be done in two ways:

1. [Default rendering](block-grid-editor.md#1-default-rendering)
2. [Build your own rendering](block-grid-editor.md#2-build-your-own-rendering)

### 1. Default rendering

You can choose to use the built-in rendering mechanism for rendering Blocks using a Partial View for each block.

The default rendering method is named `GetBlockGridHtmlAsync()` and comes with a few options - for example:

```csharp
@await Html.GetBlockGridHtmlAsync(Model, "myGrid")
```

In the sample above `"myGrid"` is the alias of the Block Grid editor.

If you are using ModelsBuilder, the example will look like this:

```csharp
@await Html.GetBlockGridHtmlAsync(Model.MyGrid)
```

To use the `GetBlockGridHtmlAsync()` method, you will need to create a Partial View for each Block Type. The Partial View must be named using the alias of the Element Type that is being used as Content Model for the Block Type.

These Partial View files need to go into the `Views/Partials/blockgrid/Components/` folder.

Example: `Views/Partials/blockgrid/Components/MyElementTypeAliasOfContent.cshtml`.

The Partial Views will receive a model of type `Umbraco.Core.Models.Blocks.BlockGridItem`. This model contains `Content` and `Settings` from your block, as well as the configured `RowSpan`, `ColumnSpan`, `ForceLeft`, `ForceRight`, and `Areas` of the Block.

#### Rendering the Block Areas

The Partial View for the Block is responsible for rendering its own Block Areas. This is done using another built-in rendering mechanism:

```csharp
@await Html.GetBlockGridItemAreasHtmlAsync(Model)
```

Here you will need to create a Partial View for each Block Type within the Block Area. For the name, use the alias of the Element Type that is being used as Content Model for the Block Type.

These Partial Views must be placed in the same folder as before, (`Views/Partials/blockgrid/Components/`), and will receive a model of type `Umbraco.Core.Models.Blocks.BlockGridItem`.

#### Putting it all together

The following is an example of a Partial View for a Block Type. It is important that the `MyElementTypeAliasOfContent`and `MyElementTypeAliasOfSettings` corresponds with the selected Element Type aliases for the given Content and Settings in your block.

```csharp
@inherits Umbraco.Cms.Web.Common.Views.UmbracoViewPage<Umbraco.Cms.Core.Models.Blocks.BlockGridItem>;
@using ContentModels = Umbraco.Cms.Web.Common.PublishedModels;
@{
    var content = (ContentModels.MyElementTypeAliasOfContent)Model.Content;
    var settings = (ContentModels.MyElementTypeAliasOfSettings)Model.Settings;
}

@* Render the value of field with alias 'heading' from the Element Type selected as Content section *@
<h1>@content.Value("heading")</h1>

@* Render the block areas *@
@await Html.GetBlockGridItemAreasHtmlAsync(Model)
```

You can simplify the property rendering using ModelsBuilder by replacing `@content.Value("heading")` with `@content.Heading`.

#### Stylesheet

Using the default rendering together with your layout stylesheet will provide what you need for rendering the layout.

If you like to use the Default Layout Stylesheet, you must copy the stylesheet to your frontend. You can download the default layout stylesheet from the link within the DataType, we recommend putting the file in the css folder, example: `wwwroot/css/umbraco-blockgridlayout.css`.

```csharp
<link rel="stylesheet" href="@Url.Content("~/css/blockgridlayout.css")" />
```

{% hint style="info" %}
A set of built-in Partial Views are responsible for rendering the Blocks and Areas in a grid layout. If you want to tweak or change the way the grid layout is rendered, you can use the built-in Partial Views as a template:

1. Clone the views from `<a href="https://github.com/umbraco/Umbraco-CMS/">GitHub</a>`. They can be found in `/src/Umbraco.Cms.StaticAssets/Views/Partials/blockgrid/`
2. Copy the cloned views to the local folder `Views/Partials/blockgrid/`
3. Make changes to your copied views. The entry point for `GetBlockGridHtmlAsync()` is the view `default.cshtml`
{% endhint %}

### 2. Build your own rendering

The built-in value converter for the Block Grid property editor lets you use the block data as you like. Call the `Value<T>` method with a type of `BlockGridModel` to have the stored value returned as a `BlockGridModel` instance.

`BlockGridModel` contains the Block Grid configuration (like the number of columns as `GridColumns`) whilst also being an implementation of `IEnumerable<BlockGridItem>` (see details for `BlockGridItem` above).

The following example mimics the built-in rendering mechanism for rendering Blocks using Partial Views:

```csharp
@inherits Umbraco.Cms.Web.Common.Views.UmbracoViewPage
@using Umbraco.Cms.Core.Models.Blocks
@{
    var grid = Model.Value<BlockGridModel>("myGrid");

    // get the number of columns defined for the grid
    var gridColumns = grid.GridColumns;

    // iterate the block items
    foreach (var item in grid)
    {
        var content = item.Content;

        @await Html.PartialAsync("PathToMyFolderOfPartialViews/" + content.ContentType.Alias, item);
    }
}
```

If you do not want to use Partial Views, you can access the block item data directly within your rendering:

```csharp
@inherits Umbraco.Cms.Web.Common.Views.UmbracoViewPage
@using Umbraco.Cms.Core.Models.Blocks
@{
    var grid = Model.Value<BlockGridModel>("myGrid");

    // get the number of columns defined for the grid
    var gridColumns = grid.GridColumns;

    // iterate the block items
    foreach (var item in grid)
    {
        // get the content and settings of the block
        var content = item.Content;
        var settings = item.Settings;
        // get the areas of the block
        var areas = item.Areas;
        // get the dimensions of the block
        var rowSpan = item.RowSpan;
        var columnSpan = item.ColumnSpan;
        // get forced placement of the block
        var forceLeft = item.ForceLeft;
        var forceRight = item.ForceRight;

        // render the block data
        <div style="background-color: #@(settings.Value<string>("color"))">
            <h2>@(content.Value<string>("title"))</h2>
            <span>This block is supposed to span <b>@rowSpan rows</b> and <b>@columnSpan columns</b></span>
        </div>
    }
}
```

## Write a Custom Layout Stylesheet

The default layout stylesheet is using CSS Grid. This can be modified to fit your implementation and your project.

### Adjusting the Default Layout Stylesheet

To make additions or overwrite parts of the default layout stylesheet, import the default stylesheet at the top of your own file.

```css
@import 'css/umbblockgridlayout.css';
```

You need to copy the Default Layout Stylesheet to your frontend. You can download the default layout stylesheet from the link within the DataType, we recommend putting the file in the css folder, example: `wwwroot/css/umbraco-blockgridlayout.css`.

### Write a new Layout Stylesheet

In this case, you would have to write the layout from scratch.

You are free to pick any style, meaning there is no requirement to use CSS Grid. It is, however, recommended to use CSS Grid to ensure complete compatibility with the Umbraco backoffice.

### CSS Class structure and available data

When extending or writing your own layout, you need to know the structure and what data is available.

For example: You can use the below HTML structure:

```html
<div class="umb-block-grid"
     style="--umb-block-grid--grid-columns: 12;"
>

    <!-- Notice this is the same markup used every time we will be printing a list of blocks: -->
    <div class="umb-block-grid__layout-container">

        <!-- repeated for each layout entry -->
        <div
            class="umb-block-grid__layout-item"
            data-content-element-type-alias="MyElementTypeAlias"
            data-content-element-type-key="00000000-0000-0000-0000-000000000000"
            data-element-udi="00000000-0000-0000-0000-000000000000"
            data-col-span="6"
            data-row-span="1"
            ?data-force-left
            ?data-force-right
            style="
            --umb-block-grid--item-column-span: 6;
            --umb-block-grid--item-row-span: 1;
            "
        >

            <!-- Here the Razor View or Custom View for this block will be rendered. -->

            <!-- Each razor view must render the 'area-container' them self.
            This can be done by the Razor helper method:

            @await Html.GetBlockGridItemAreasHtmlAsync(Model)

            The structure will be as printed below,
            Do notice targeting the 'area-container' needs a double selector as markup will be different in Backoffice.
            Here is an example of the CSS selector:
                .umb-block-grid__area-container, .umb-block-grid__block--view::part(area-container) {
                    position: relative;
                }
            -->
            <div
                class="umb-block-grid__area-container"
                style="--umb-block-grid--area-grid-columns: 9;"
            >

                <!-- repeated for each area for this block type. -->
                <div
                    class="umb-block-grid__area"
                    data-area-col-span="3"
                    data-area-row-span="1"
                    data-area-alias="MyAreaAlias"
                    style="
                    --umb-block-grid--grid-columns: 3;
                    --umb-block-grid--area-column-span: 3;
                    --umb-block-grid--area-row-span: 1;
                    ">

                        <!-- Notice here we print the same markup as when we print a list of blocks(same as the one in the root of this structure..):
                        <div class="umb-block-grid__layout-container">
                            ...
                        </div>
                        End of notice.  -->
                </div>
                <!-- end of repeat -->

            </div>


        </div>
        <!-- end of repeat -->

    </div>

</div>
```

## Build a Custom Backoffice View

Building Custom Views for Block representations in Backoffice is based on the same API for all Block Editors.

[Read about building a Custom View for Blocks here](build-custom-view-for-blocks.md)

## Creating a Block Grid programmatically

In this example, we will be creating "spot" Blocks in a Block Grid on a content item. The spot content consists of a _title_ and a _text_ field, while the spot settings contains a _featured_ checkbox.

The raw input data for the spots looks like this:

```csharp
new[]
{
    new { Title = "Item one", Text = "This is item one", Featured = false, ColumnSpan = 12, RowSpan = 1, ForceLeft = false, ForceRight = false },
    new { Title = "Item two", Text = "This is item two", Featured = true, ColumnSpan = 6, RowSpan = 2, ForceLeft = false, ForceRight = false }
}
```

The resulting JSON object stored for the Block Grid will look like this:

```json
{
    "layout": {
        "Umbraco.BlockGrid": [{
                "contentUdi": "umb://element/bb23fe28160941efa506da7aa314172d",
                "settingsUdi": "umb://element/9b832ee528464456a8e9a658b47a9801",
                "areas": [],
                "columnSpan": 12,
                "rowSpan": 1,
                "forceLeft": false,
                "forceRight": false
            }, {
                "contentUdi": "umb://element/a11e06ca155d40b78189be0bdaf11c6d",
                "settingsUdi": "umb://element/d182a0d807fc4518b741b77c18aa73a1",
                "areas": [],
                "columnSpan": 6,
                "rowSpan": 2,
                "forceLeft": false,
                "forceRight": false
            }
        ]
    },
    "contentData": [{
            "contentTypeKey": "0e9f8609-1904-4fd1-9801-ad1880825ff3",
            "udi": "umb://element/bb23fe28160941efa506da7aa314172d",
            "title": "Item one",
            "text": "This is item one"
        }, {
            "contentTypeKey": "0e9f8609-1904-4fd1-9801-ad1880825ff3",
            "udi": "umb://element/a11e06ca155d40b78189be0bdaf11c6d",
            "title": "Item two",
            "text": "This is item two"
        }
    ],
    "settingsData": [{
            "contentTypeKey": "22be457c-8249-42b8-8685-d33262f7ce2a",
            "udi": "umb://element/9b832ee528464456a8e9a658b47a9801",
            "featured": "0"
        }, {
            "contentTypeKey": "22be457c-8249-42b8-8685-d33262f7ce2a",
            "udi": "umb://element/d182a0d807fc4518b741b77c18aa73a1",
            "featured": "1"
        }
    ]
}
```

For each item in the raw data, we need to create:

* One `contentData` entry with the _title_ and _text_.
* One `settingsData` entry with the _featured_ value (the checkbox expects `"0"` or `"1"` as data value).
* One `layout` entry with the desired column and row spans.

All `contentData` and `layoutData` entries need their own unique `Udi` as well as the ID (key) of their corresponding Element Types. In this sample, we only have one Element Type for content (`spotElementType`) and one for settings (`spotSettingsType`). In a real life scenario, there could be any number of Element Type combinations.

First and foremost, we need models to transform the raw data into Block Grid compatible JSON:

```csharp
using Newtonsoft.Json;
using Umbraco.Cms.Core;

namespace My.Site.Models;

// this is the "root" of the block grid data
public class BlockGridData
{
    public BlockGridData(BlockGridLayout layout, BlockGridElementData[] contentData, BlockGridElementData[] settingsData)
    {
        Layout = layout;
        ContentData = contentData;
        SettingsData = settingsData;
    }

    [JsonProperty("layout")]
    public BlockGridLayout Layout { get; }

    [JsonProperty("contentData")]
    public BlockGridElementData[] ContentData { get; }

    [JsonProperty("settingsData")]
    public BlockGridElementData[] SettingsData { get; }
}

// this is a wrapper for the block grid layout, purely required for correct serialization
public class BlockGridLayout
{
    public BlockGridLayout(BlockGridLayoutItem[] layoutItems) => LayoutItems = layoutItems;

    [JsonProperty("Umbraco.BlockGrid")]
    public BlockGridLayoutItem[] LayoutItems { get; }
}

// this represents an item in the block grid layout collection
public class BlockGridLayoutItem
{
    public BlockGridLayoutItem(Udi contentUdi, Udi settingsUdi, int columnSpan, int rowSpan, bool forceLeft, bool forceRight)
    {
        ContentUdi = contentUdi;
        SettingsUdi = settingsUdi;
        ColumnSpan = columnSpan;
        RowSpan = rowSpan;
        ForceLeft = forceLeft;
        ForceRight = forceRight;
    }

    [JsonProperty("contentUdi")]
    public Udi ContentUdi { get; }

    [JsonProperty("settingsUdi")]
    public Udi SettingsUdi { get; }

    [JsonProperty("areas")]
    // areas are omitted from this sample for abbreviation
    public object[] Areas { get; } = { };

    [JsonProperty("columnSpan")]
    public int ColumnSpan { get; }

    [JsonProperty("rowSpan")]
    public int RowSpan { get; }

    [JsonProperty("forceLeft")]
    public bool ForceLeft { get; }

    [JsonProperty("forceRight")]
    public bool ForceRight { get; }

}

// this represents an item in the block grid content or settings data collection
public class BlockGridElementData
{
    public BlockGridElementData(Guid contentTypeKey, Udi udi, Dictionary<string, object> data)
    {
        ContentTypeKey = contentTypeKey;
        Udi = udi;
        Data = data;
    }

    [JsonProperty("contentTypeKey")]
    public Guid ContentTypeKey { get; }

    [JsonProperty("udi")]
    public Udi Udi { get; }

    [JsonExtensionData]
    public Dictionary<string, object> Data { get; }
}
```

By injecting [ContentService](../../../../../reference/management/services/contentservice/) and [ContentTypeService](../../../../../reference/management/services/contenttypeservice/) into an API controller, we can transform the raw data into Block Grid JSON. It can then be saved to the target content item:

```csharp
using Microsoft.AspNetCore.Mvc;
using My.Site.Models;
using Newtonsoft.Json;
using Umbraco.Cms.Core;
using Umbraco.Cms.Core.Models;
using Umbraco.Cms.Core.Services;
using Umbraco.Cms.Web.Common.Controllers;

namespace My.Site.Controllers;

public class BlockGridTestController : UmbracoApiController
{
    private readonly IContentService _contentService;
    private readonly IContentTypeService _contentTypeService;

    public BlockGridTestController(IContentService contentService, IContentTypeService contentTypeService)
    {
        _contentService = contentService;
        _contentTypeService = contentTypeService;
    }

    // POST: /umbraco/api/blockgridtest/create
    [HttpPost]
    public ActionResult Create()
    {
        // get the item content to modify
        IContent? content = _contentService.GetById(1203);
        if (content == null)
        {
            return NotFound("Could not find the content item to modify");
        }

        // get the element types for spot blocks (content and settings)
        IContentType? spotContentType = _contentTypeService.Get("spotElement");
        IContentType? spotSettingsType = _contentTypeService.Get("spotSettings");
        if (spotContentType == null || spotSettingsType == null)
        {
            return NotFound("Could not find one or more content types for block data");
        }

        // this is the raw data to insert into the block grid
        var rawData = new[]
        {
            new { Title = "Item one", Text = "This is item one", Featured = false, ColumnSpan = 12, RowSpan = 1, ForceLeft = false, ForceRight = false },
            new { Title = "Item two", Text = "This is item two", Featured = true, ColumnSpan = 6, RowSpan = 2, ForceLeft = false, ForceRight = false }
        };

        // build the individual parts of the block grid data from the raw data
        var layoutItems = new List<BlockGridLayoutItem>();
        var spotContentData = new List<BlockGridElementData>();
        var spotSettingsData = new List<BlockGridElementData>();
        foreach (var data in rawData)
        {
            // generate new UDIs for block content and settings
            var contentUdi = Udi.Create(Constants.UdiEntityType.Element, Guid.NewGuid());
            var settingsUdi = Udi.Create(Constants.UdiEntityType.Element, Guid.NewGuid());

            // create a new layout item
            layoutItems.Add(new BlockGridLayoutItem(contentUdi, settingsUdi, data.ColumnSpan, data.RowSpan, data.ForceLeft, data.ForceRight));

            // create new content data
            spotContentData.Add(new BlockGridElementData(spotContentType.Key, contentUdi, new Dictionary<string, object>
            {
                { "title", data.Title },
                { "text", data.Text },
            }));

            // create new settings data
            spotSettingsData.Add(new BlockGridElementData(spotSettingsType.Key, settingsUdi, new Dictionary<string, object>
            {
                { "featured", data.Featured ? "1" : "0" },
            }));
        }

        // construct the block grid data from layout, content and settings
        var blockGridData = new BlockGridData(
            new BlockGridLayout(layoutItems.ToArray()),
            spotContentData.ToArray(),
            spotSettingsData.ToArray());

        // serialize the block grid data as JSON and save it to the "blockGrid" property on the content item
        var propertyValue = JsonConvert.SerializeObject(blockGridData);
        content.SetValue("blockGrid", propertyValue);
        _contentService.Save(content);

        return Ok("Saved");
    }
}
```<|MERGE_RESOLUTION|>--- conflicted
+++ resolved
@@ -210,11 +210,7 @@
 
 The Block is resized using a click and drag feature. Moving the mouse will change the size to the size options closest to the mouse pointer.
 
-<<<<<<< HEAD
-![Block Grid - Resizing Blocks](../../built-in-property-editors/block-editor/images/resizing-block-block-grid.gif)
-=======
 ADD GIF
->>>>>>> 790d321f
 
 ## Rendering Block Grid Content
 
