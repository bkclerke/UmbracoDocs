---
versionFrom: 9.2.0
versionTo: 10.0.0
meta.Title: Content Apps
meta.Description: A guide configuring content apps in Umbraco
---

# Content Apps

## What are Content Apps

Content Apps are **companions** to the editing experience when working with content or media in the Umbraco backoffice.

With Content Apps, editors can switch from editing 'Content' to accessing contextual information related to the item they are editing.

![Content Apps in backoffice](images/content-app-1.png)

### Default Content Apps

**'Info'** - The 'Info' Content App is a default Content App for all items, displaying Links, History and Status of the current content item.

### Custom Content Apps

As an integrated part of Umbraco it is possible for you as a developer to create and provide your editors with helpful Content Apps.

For example, you could create a Google Analytics integration within a Content App. This would then display to editors the current 'page views' for the content item they are editing.

#### Controlling Appearance/Position

You can associate an icon and control the position of your custom Content App. The position, for example between 'Content' and 'Info', is set via a 'weighting' number.

#### Permissions

Content Apps can be configured to appear dependent on Section, Content Type and User Group Permissions.

#### Read-Only

Content Apps are designed to be companions to the Content Item. They should enhance the editor's experience by enabling quick access to contextual information for the particular content item they are editing. Content Apps are not intended to be used for the editing content.

## Creating a Custom Content App

This guide explains how to set up a custom Content App in the following steps:

* Adding a Content App that counts how many words are added for each property type
* Limiting the Content App to appear for only specific content types
* Limiting which user groups can see the Content App

A basic understanding of how to use AngularJS with Umbraco is required. If you have created a property value editor before, this will all feel familiar.

### Setting up the Plugin

The first thing we do is create a new folder inside `/App_Plugins` folder. We will call it `WordCounter`.

Next we need to create a manifest file to describe what this Content App does. This manifest will tell Umbraco about our new Content App and allows us to inject any needed files into the application.

Create a new file in the `/App_Plugins/WordCounter/` folder and name it `package.manifest`. In this new file, copy the code snippet below and save it. This code describes the Content App. To help you understand the JSON, read the inline comments for details on each bit:

```json5
{
    // define the content apps you want to create
    "contentApps": [
    {
        "name": "Word Counter", // required - the name that appears under the icon
        "alias": "wordCounter", // required - unique alias for your app
        "weight": 0, // optional, default is 0, use values between -99 and +99 to appear between the existing Content (-100) and Info (100) apps
        "icon": "icon-calculator", // required - the icon to use
        "view": "~/App_Plugins/WordCounter/wordcounter.html", // required - the location of the view file
        "show": [
        "+content/*" // show app for all content types
      ]
    }
    ],
    // array of files we want to inject into the application on app_start
    "javascript": [
        "~/App_Plugins/WordCounter/wordcounter.controller.js"
    ]
}
```

{% hint style="info" %}
Umbraco backoffice uses the Helveticons icon pack by default.
{% endhint %}

### Creating the View and the Controller

Add 2 additional files to the `/App_Plugins/WordCounter/` folder:

* `wordcounter.html`
* `wordcounter.controller.js`

These 2 files will be our main files for the app, with the `.html` file handling the view and the `.js` file handling the functionality.

In the `.js` file we declare our AngularJS controller and inject Umbraco's editorState and userService:

```javascript
angular.module("umbraco")
    .controller("My.WordCounterApp", function ($scope, editorState, userService, contentResource) {

        var vm = this;
        vm.CurrentNodeId = editorState.current.id;
        vm.CurrentNodeAlias = editorState.current.contentTypeAlias;

        var counter = contentResource.getById(vm.CurrentNodeId).then(function (node) {
            var properties = node.variants[0].tabs[0].properties;

            vm.propertyWordCount = {};

            var index;
            for (index = 0; index < properties.length; ++index) {
                var words = properties[index].value;
                var wordCount = words.trim().split(/\s+/).length;

                vm.propertyWordCount[properties[index].label] = wordCount;
            }
        });

        var user = userService.getCurrentUser().then(function (user) {
            vm.UserName = user.name;
        });

    });
```

And in the `.html` file:

```csharp
<div  ng-controller="My.WordCounterApp as vm">
    <umb-box>
        <umb-box-header title="Amount of words for each property"></umb-box-header>
        <umb-box-content>
            <div ng-repeat="(key, value) in vm.propertyWordCount">
                <p>Property: <span style="font-style:italic">{{key}}</span>, amount of words: <span style="font-style:italic">{{value}}</span> </p>
            </div>
            <hr />

            <ul>
                <li>Current node id: <b>{{vm.CurrentNodeId}}</b></li>
                <li>Current node alias: <b>{{vm.CurrentNodeAlias}}</b></li>
                <li>Current user: <b>{{vm.UserName}}</b></li>
            </ul>
        </umb-box-content>
    </umb-box>
</div>
```

### Checking it works

After the above edits are done, restart your application. Go to any content node and you should now see an app called Word Counter. Clicking on the icon should say "Amount of words for each property" and confirm the details of the current item and user. You can now adapt your Content App to retrieve external data using the standard Umbraco and AngularJS approach.

![Content App in action: Word Counter](images/content-app-2.png)

### Limiting according to type

You can set your Content App to only show for specific types by adding a 'show' directive in the `package.manifest` file.

This can be done for both **Content** and **Media Types** and for **Member types**. It is also possible to show the Content App on specific **Document Types** (`contentTypes`) in the Settings section.

Here is an example where all types are taken into consideration when limiting access to a Content App:

```json5
{
    "contentApps": [
        {
            "show": [
<<<<<<< HEAD
                "-content/homePage", // hide for content type 'homePage'
                "+content/*", // show for all other content types
                "+media/*", // show for all media types
                "-member/premiumMembers", // hide for Member type 'premiumMembers'
                "+member/*", // show for all other Member types
=======
                "-content/homePage", // hide for content using the 'homePage' Document Type
                "+content/*", // show for content using any other Document Type
                "+media/*", // show for all Media Types
                "-member/premiumMembers", // hide for Member Type 'premiumMembers'
                "+member/*", // show for all other Member Types
                "-contentType/textPage", // hide on the Document Type with alias 'textPage'
                "+contentType/*", // show on all other Document Types
>>>>>>> 114cd881
            ]
        }
    ]
}
```

{% hint style="info" %}
When the 'show' directive is omitted then the app will be shown for all types.

Also, when you want to exclude any type, make sure to include all the rest of that type, using `"+content/*"`, `"+media/*"` or `"+member/*"`.

In this case, the WordCounter app is only usable within the Content section so you have to exclude it from all other types.
{% endhint %}

### Limiting according to User Role

In a similar way, you can limit your Content App according to user roles (groups). For example:

```json5
{
    "contentApps": [
        {
            "show": [
                "+role/admin"  // show for 'admin' user group
            ]
        }
    ]
}
```

{% hint style="info" %}
When a role restriction is given in the manifest, it overrides any other restrictions based on type.
{% endhint %}

## C#: Creating a Content App

This is an example of how to create a Content App with C# and perform your own custom logic to show a Content App. Create a `WordCounter.cs` file with the following implementation:

```csharp
using System.Collections.Generic;
using System.Linq;
using Umbraco.Cms.Core.Composing;
using Umbraco.Cms.Core.DependencyInjection;
using Umbraco.Cms.Core.Models;
using Umbraco.Cms.Core.Models.ContentEditing;
using Umbraco.Cms.Core.Models.Membership;

namespace My.Website
{
    public class WordCounterAppComponent : IComposer
    {
        public void Compose(IUmbracoBuilder builder)
        {
            // Add our word counter content app into the composition aka into the DI
            builder.ContentApps().Append<WordCounterApp>();
        }
    }

    public class WordCounterApp : IContentAppFactory
    {
        public ContentApp? GetContentAppFor(object source, IEnumerable<IReadOnlyUserGroup> userGroups)
        {
            // Can implement some logic with userGroups if needed
            // Allowing us to display the content app with some restrictions for certain groups
            if (userGroups.All(x => x.Alias.ToLowerInvariant() != Umbraco.Cms.Core.Constants.Security.AdminGroupAlias))
                return null;
                
            // Only show app on content items
            if (!(source is IContent))
                return null;
                
            var content = ((IContent)source);
                
            // Only show app on content items with template
            if (content.TemplateId is null)
                return null;
                
            // Only show app on content with certain content type alias
            // if (!content.ContentType.Alias.Equals("aliasName"))
            //    return null;
                
            return new ContentApp
            {
                Alias = "wordCounter",
                Name = "Word Counter",
                Icon = "icon-calculator",
                View = "/App_Plugins/WordCounter/wordcounter.html",
                Weight = 0
            };
        }
    }
}
```

You can register a content app in the `ConfigureServices` method in the `Startup.cs`:

```csharp
public void ConfigureServices(IServiceCollection services)
{

    services.AddUmbraco(_env, _config)
        .AddBackOffice()
        .AddWebsite()
        .AddComposers()
        // Register the content app
        .AddContentApp<WordCounterApp>()
        .Build();

}
```

You will still need to add all of the files you added above. However, because your C# code is adding the Content App, the `package.manifest` file can be simplified like this:

```json5
{
    // array of files we want to inject into the application on app_start
    "javascript": [
        "~/App_Plugins/WordCounter/wordcounter.controller.js"
    ]
}
```

{% hint style="info" %}
You can also have a coloured icon for your Content App by specifying the icon in the format `icon-[name of icon] color-[name of color]`. For eg, an indigo colored icon can be specified for your Content App by specifying the icon as `"icon-calculator color-indigo"` in your Content App C# class or _package.manifest_ .
{% endhint %}

## Notification badges

There are times when you want to draw the attention of editors to your content badge, so they know they need to take some action. That is where notification badges come in to play.

When you set a badge, a circle with a chosen background and a number in it will be added to the content app icon.

![Content App badge](images/content-app-badge.png)

You can enable a badge by using this code in the angular controller of your content app.

```javascript
$scope.model.badge = {
  count: 5, // the number for the badge - anything non-zero triggers the badge
  type: "warning" // optional: determines the badge color - "warning" = dark yellow, "alert" = red, anything else = blue (matching the top-menu background color)
};
```

Further customization can be done by setting a notification badge from an `IContentAppFactory`. This is achieved by setting the badge property on the ContentApp model.

```csharp
using System.Collections.Generic;
using System.Linq;
using Umbraco.Cms.Core.Composing;
using Umbraco.Cms.Core.DependencyInjection;
using Umbraco.Cms.Core.Models;
using Umbraco.Cms.Core.Models.ContentEditing;
using Umbraco.Cms.Core.Models.Membership;

namespace My.Website
{
    public class WordCounterAppComponent : IComposer
    {
        public void Compose(IUmbracoBuilder builder)
        {
            // Add our word counter content app into the composition aka into the DI
            builder.ContentApps().Append<WordCounterApp>();
        }
    }

    public class WordCounterApp : IContentAppFactory
    {
        public ContentApp GetContentAppFor(object source, IEnumerable<IReadOnlyUserGroup> userGroups)
        {
            // Can implement some logic with userGroups if needed
            // Allowing us to display the content app with some restrictions for certain groups
            if (userGroups.All(x => x.Alias.ToLowerInvariant() != Umbraco.Cms.Core.Constants.Security.AdminGroupAlias))
                return null;
                
            // Only show app on content items
            if (!(source is IContent))
                return null;
                
            var content = ((IContent)source);
                
            // Only show app on content items with template
            if (content.TemplateId is null)
                return null;
                
            // Only show app on content with certain content type alias
            // if (!content.ContentType.Alias.Equals("aliasName"))
            //    return null;
                
            return new ContentApp
            {
                Alias = "wordCounter",
                Name = "Word Counter",
                Icon = "icon-calculator",
                View = "/App_Plugins/WordCounter/wordcounter.html",
                Weight = 0,
                Badge = new ContentAppBadge { Count = 5 , Type = ContentAppBadgeType.Warning }
            };
        }  
    }
}
```

Possible values for the `ContentAppBadge` Type are _Default_, _Alert_ and _Warning_.<|MERGE_RESOLUTION|>--- conflicted
+++ resolved
@@ -162,21 +162,13 @@
     "contentApps": [
         {
             "show": [
-<<<<<<< HEAD
-                "-content/homePage", // hide for content type 'homePage'
-                "+content/*", // show for all other content types
-                "+media/*", // show for all media types
-                "-member/premiumMembers", // hide for Member type 'premiumMembers'
-                "+member/*", // show for all other Member types
-=======
-                "-content/homePage", // hide for content using the 'homePage' Document Type
-                "+content/*", // show for content using any other Document Type
+                "-content/homePage", // hide for content using the 'homePage' Document Type (Content section)
+                "+content/*", // show for content using any other Document Type (Content section)
                 "+media/*", // show for all Media Types
                 "-member/premiumMembers", // hide for Member Type 'premiumMembers'
                 "+member/*", // show for all other Member Types
-                "-contentType/textPage", // hide on the Document Type with alias 'textPage'
-                "+contentType/*", // show on all other Document Types
->>>>>>> 114cd881
+                "-contentType/textPage", // hide on the Document Type with alias 'textPage' (Settings section)
+                "+contentType/*", // show on all other Document Types (Settings section)
             ]
         }
     ]
