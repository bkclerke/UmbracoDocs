--- conflicted
+++ resolved
@@ -60,8 +60,5 @@
   - UTC
   - HEX
   - RGBA
-<<<<<<< HEAD
   - IDE
-=======
-  - CPU
->>>>>>> df0ce754
+  - CPU