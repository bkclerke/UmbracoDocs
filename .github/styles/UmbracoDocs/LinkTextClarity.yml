--- conflicted
+++ resolved
@@ -5,7 +5,6 @@
   Descriptive link text improves accessibility and SEO by clearly indicating
   where the link leads, rather than using vague terms.
 level: warning
-<<<<<<< HEAD
 ignorecase: true
 scope: raw
 nonword: true
@@ -13,8 +12,4 @@
   - '\[\s*here\s*\]'
   - '\[\s*click here\s*\]'
   - '\[\s*read more\s*\]'
-  - '\[\s*more info\s*\]'
-=======
-raw:
-  - '(?i)\[(?:click here|here)\]\([^)]*\)'
->>>>>>> 1f320562
+  - '\[\s*more info\s*\]'