--- conflicted
+++ resolved
@@ -39,11 +39,7 @@
 
 If the following setting is present, the API key-based authentication will take precedence and will be the main method of authorization.
 
-<<<<<<< HEAD
-For Umbraco 8:
-=======
 {% code title="web.config" %}
->>>>>>> b521628f
 ```xml
 <appSettings>
   <add key="Umbraco.Cms.Integrations.Automation.Zapier.ApiKey" value="[your_api_key]" />
@@ -73,11 +69,7 @@
 
 To enhance security, you can specify a User Group that the user connecting needs to be a part of, by adding the following setting in `Web.config`/`appsettings.json`:
 
-<<<<<<< HEAD
-For Umbraco 8:
-=======
 {% code title="web.config" %}
->>>>>>> b521628f
 ```xml
 <appSettings>
   <add key="Umbraco.Cms.Integrations.Automation.Zapier.UserGroup" value="[your User Group]" />
@@ -85,7 +77,6 @@
 ```
 {% endcode %}
 
-<<<<<<< HEAD
 For Umbraco 9+:
 ```json
 "Umbraco": {
@@ -104,10 +95,7 @@
   }
 ```
 
-### Working With the Zapier Cms Integration
-=======
 ## Working With the Zapier Cms Integration
->>>>>>> b521628f
 
 In the _Content_ area of the backoffice, find the _Zapier Integrations_ dashboard.
 
