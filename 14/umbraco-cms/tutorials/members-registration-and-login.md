---
description: >-
  In this article you can learn about how to create Member registration and
  login functionality for the frontend of your application.
---

# Member Registration and Login

Using tools available on a fresh install of Umbraco CMS, you can create a frontend-based registration and login functions and restrict access to specific areas of your site based on this system.

By the end of this tutorial, you will know how to implement a basic register/login functionality on your website, hide pages from non-logged-in members, and assign newly registered members to specific member groups.

## Install Umbraco and The Starter Kit

Make sure you have the latest [dotnet templates](../fundamentals/setup/install/install-umbraco-with-templates.md) installed.

Create an empty directory, open a terminal and run:

```bash
dotnet new umbraco
dotnet add package Umbraco.TheStarterKit
dotnet run
```

Complete the installer and login to the backoffice.

## Create partial views for Registration and Login

1. Navigate to the Settings section in the backoffice.
2. Locate the Partial Views entry under Templating in the left-hand section.
3. Click the "+" to create a new partial view.

 4. Choose _New partial view from snippet..._: in the dialog that follows

![Create a new partial view](images/v14-create-partial-view-from-snippet.png)

5. Pick the _Login_ snippet in the next dialog.

![Create a new partial view from the Login snippet](images/v14-create-partial-view-from-login-snippet.png)

6. Name the partial view "Login" and save it:

![Edit and save the "Login" partial view](images/v14-create-login-partial-view.png)

Repeat the above steps using the _Register Member_ and _Login Status_ snippets. Save the partial views as "Register" and "LoginStatus", respectively.

The Partial Views list should now look like this:

![The list of partial views](images/v14-list-of-partial-views.png)

## Create a new Document Type for Registration and Login

To render these partial views, we need a new Document Type with a dedicated template (see also [Defining Content](../fundamentals/data/defining-content/README.md)):

1. Create a new Document Type with a template and name it "Login".
2. Setup the "Login" Document Type to be composed by the "Content Base" and "Navigation Base" Document Types.
3. Allow the "Login" Document Type as a child under the "Home" Document Type.

## Render the partial views in the template

Locate the newly created "Login" template, and overwrite its content with this:

{% code title="Login.cshtml" %}
```cshtml
@inherits Umbraco.Cms.Web.Common.Views.UmbracoViewPage
@{
    Layout = "master.cshtml";
}

@Html.Partial("~/Views/Partials/SectionHeader.cshtml")

<section class="section">

    <div class="container">

        <div class="col-md-3">
            <nav class="nav-bar nav-bar--list">
                @Html.Partial("~/Views/Partials/Navigation/SubNavigation.cshtml")
            </nav>
        </div>

        <div class="col-md-9">
            <article>
                @await Html.GetBlockGridHtmlAsync(Model, "bodyText")
            </article>
            <article>
                @await Html.PartialAsync("partials/loginStatus")
                @await Html.PartialAsync("partials/register")
                @await Html.PartialAsync("partials/login")
            </article>
        </div>
    </div>

</section>

<link rel="stylesheet" href="@Url.Content("~/css/umbraco-starterkit-blockgrid.css")" />
```
{% endcode %}

## Create the Register/Login page

Halfway there!

1. Navigate to the Content section. 
2. Create a new page based on the "Login" Document Type Under the _Home_ node: 

![Creating the Register/Login page](images/v14-create-register-login-page.png)

3. Save and publish the page. 

The Register and Login functionality is rendered by the "Login" template:

![The Register/Login functionality rendered](images/v14-register-login-page-rendered.png)

You can now use the page to register new Members. Every registered person will show up in the Members section in the backoffice:

![Overview of created Members](images/v14-members-overview.png)

The "LoginStatus" partial view comes into play after registering as a new Member (or logging in as an existing Member). It will render a welcome message and a "log out" button:

![Login status rendering](images/v14-login-status.png)

{% hint style="info" %}
In a real-life scenario, you probably don't want all this functionality on a single page. However, you can still use the partial views as a basis for your own implementation.
{% endhint %}

## Member-only pages/Restricted access

{% hint style="info" %}
If you are on Umbraco Cloud you need to do the following steps to be able to restrict access for your users:

1. Go to the Users section in the Backoffice.
2. Select your User.
3. Add the "Sensitive Data" Group. ![Assign User Access group](images/v8-17-Assign-User-Access-Group.png)

Once you have added the "Sensitive Data" group go to the Members section in the backoffice. In the Members section you need to select each member and approve them by toggling the Approved button.

<img src="images/v8-18-Approve-Member.png" alt="Approve Member" data-size="original">

Once the users have been approved, you can go ahead and continue the tutorial.
{% endhint %}

Now that we have the options to:

* Register a member
* Log in as a member
* Check the current login status
* Log out a member

We can take this a bit further and specify which parts of our website should be accessible to logged-in members. To do this:
 1. Go to the Member section in the Backoffice.
 2. Create a new Member Group.

![Create a new member group](images/v14-create-member-group.png)

<<<<<<< HEAD
Give the group a name, and save it. Next, move over to the Members folder, click on any of the Members you have, and assign the newly created Member Group to them. To do that, click on the member who you would like to assign to the group. Under `Properties`, you have the option to pick a group to assign the member to (`Member Group` property).
=======
3. Give the group a name.
4. Save the Member Group.
>>>>>>> 13b92d37

![Naming the new member group](images/v14-create-member-group-step-2.png)

<<<<<<< HEAD
Almost there. Save the member, go to the Content section and find the page you would like to restrict. Click **...** next to the content node and find the option **Restrict Public Access**.
=======
5. Navigate back to the created Member. 
6. Assign the newly created Member Group.
7. Save the member:
>>>>>>> 13b92d37

![Assign the new Member group to the created Member](images/v14-assign-member-group.png)

Almost there!

1. Navigate to the Content section. 
2. Create a new page that should only be visible to "Premium" members.

 3. Click the menu icon (•••) to bring up the page options, and pick "Restrict Public Access" once created.

![Restricting public access to content](images/v14-restrict-content-access.png)

You will be able to restrict access to a specific member, or a specific group. Choose the latter option. In the dialog that follows you must define:

- The group(s) that will have access to the page.
- The page with the login form.
- The page to display if the content page is inaccessible to the logged-in member.

![Configuring public access for content](images/v14-configure-public-access.png)

{% hint style="info" %}
It is recommended to have a dedicated page for the "No access" page - though you can use any page you have.
{% endhint %}

Congratulations! With all of that setup, the "Premium Content" page is only accessible to logged-in "Premium" Members. When not logged in, the website visitors will automatically be redirected to the "Register/Login" page.

However, with the above approach, members will not be assigned to any group automatically. For this to happen, we would need to write a bit of custom code.

## Assigning new members to groups automatically

We can leverage the [built-in Notifications](../reference/notifications/README.md) to handle the automatic Member Group assignment. Specifically the `MemberSavedNotification`, which is triggered whenever a Member is saved.

{% hint style="info" %}
This notification is triggered when _any_ Member is saved. Make sure test its usage carefully.
{% endhint %}

The following code automatically assigns Members to the "Premium" Member Group.

{% code title="AssignMembersToPremiumRoleHandler.cs" %}
```csharp
using Umbraco.Cms.Core.Events;
using Umbraco.Cms.Core.Models;
using Umbraco.Cms.Core.Notifications;
using Umbraco.Cms.Core.Services;

namespace UmbracoDocs.Samples;

public class AssignMembersToPremiumRoleHandler : INotificationHandler<MemberSavedNotification>
{
    private const string RoleName = "Premium";

    private readonly IMemberService _memberService;
    private readonly ILogger<AssignMembersToPremiumRoleHandler> _logger;

    public AssignMembersToPremiumRoleHandler(
        IMemberService memberService,
        ILogger<AssignMembersToPremiumRoleHandler> logger)
    {
        _memberService = memberService;
        _logger = logger;
    }

    public void Handle(MemberSavedNotification notification)
    {
        foreach (IMember member in notification.SavedEntities)
        {
            if (_memberService.GetAllRoles(member.Id).Contains(RoleName))
            {
                continue;
            }
            _logger.LogInformation("Automatically assigning member with ID: {memberId} to role: {roleName}", member.Id, RoleName);
            _memberService.AssignRole(member.Id, RoleName);
        }
    }
}
```
{% endcode %}

{% hint style="info" %}
Member Groups are also referred to as "Roles" in the service layers.
{% endhint %}

To enable the notification handler, we also need a composer:

{% code title="AssignMembersToPremiumRoleComposer.cs" %}
```csharp
using Umbraco.Cms.Core.Composing;
using Umbraco.Cms.Core.Notifications;

namespace UmbracoDocs.Samples;

public class AssignMembersToPremiumRoleComposer : IComposer
{
    public void Compose(IUmbracoBuilder builder)
        => builder.AddNotificationHandler<MemberSavedNotification, AssignMembersToPremiumRoleHandler>();
}
```
{% endcode %}<|MERGE_RESOLUTION|>--- conflicted
+++ resolved
@@ -153,22 +153,14 @@
 
 ![Create a new member group](images/v14-create-member-group.png)
 
-<<<<<<< HEAD
-Give the group a name, and save it. Next, move over to the Members folder, click on any of the Members you have, and assign the newly created Member Group to them. To do that, click on the member who you would like to assign to the group. Under `Properties`, you have the option to pick a group to assign the member to (`Member Group` property).
-=======
 3. Give the group a name.
 4. Save the Member Group.
->>>>>>> 13b92d37
 
 ![Naming the new member group](images/v14-create-member-group-step-2.png)
 
-<<<<<<< HEAD
-Almost there. Save the member, go to the Content section and find the page you would like to restrict. Click **...** next to the content node and find the option **Restrict Public Access**.
-=======
 5. Navigate back to the created Member. 
 6. Assign the newly created Member Group.
 7. Save the member:
->>>>>>> 13b92d37
 
 ![Assign the new Member group to the created Member](images/v14-assign-member-group.png)
 
