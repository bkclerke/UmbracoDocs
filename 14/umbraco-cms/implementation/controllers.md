--- conflicted
+++ resolved
@@ -36,70 +36,6 @@
 ## Backoffice API Controllers
 
 Read the [Creating a Backoffice API article](../tutorials/creating-a-backoffice-api/README.md) for a comprehensive guide to writing APIs for the Management API.
-<<<<<<< HEAD
-=======
-{% endhint %}
-
-A base class implementation for authorized auto-routed Umbraco API controllers is inherited from: `Umbraco.Cms.Web.BackOffice.Controllers.UmbracoAuthorizedApiController`. This controller inherits from `Umbraco.Cms.Web.Common.Controllers.UmbracoApiController` it is auto-routed. This controller is also attributed with `Umbraco.Cms.Web.Common.Attributes.IsBackOfficeAttribute` to ensure that it is routed correctly to be authenticated for the backoffice.
-
-Another base class implementation for the backoffice is `Umbraco.Cms.Web.BackOffice.Controllers.UmbracoAuthorizedJsonController`. It inherits from `Umbraco.Cms.Web.BackOffice.Controllers.UmbracoAuthorizedApiController` but has some special filters applied to it to automatically handle anti-forgery tokens for use with AngularJS in the backoffice.
-
-For more details on Routing requirements, see the [Routing requirements for backoffice authentication](../reference/routing/authorized.md) article.
-
-### Members & Front-end Authorization
-
-Authorizing a controller for a front-end member is achieved with attributes:
-
-* `Umbraco.Cms.Web.Common.Filters.UmbracoMemberAuthorizeAttribute` - Ensures authorization is successful for a website user (member).
-* `Umbraco.Cms.Web.Common.Filters.UmbracoMemberAuthorizeFilter` - Ensures authorization is successful for a front-end member
-
-You can attribute your controller or action with this attribute which will ensure that a member must be logged in to access the resource. An example:
-
-```csharp
-using Microsoft.AspNetCore.Mvc;
-using Umbraco.Cms.Core.Cache;
-using Umbraco.Cms.Core.Logging;
-using Umbraco.Cms.Core.Routing;
-using Umbraco.Cms.Core.Services;
-using Umbraco.Cms.Core.Web;
-using Umbraco.Cms.Infrastructure.Persistence;
-using Umbraco.Cms.Web.Common.Filters;
-using Umbraco.Cms.Web.Website.Controllers;
-
-namespace UmbracoProject.Controller;
-
-[UmbracoMemberAuthorize]
-public class AccountController : SurfaceController
-{
-    public AccountController(
-            IUmbracoContextAccessor umbracoContextAccessor,
-            IUmbracoDatabaseFactory databaseFactory,
-            ServiceContext services,
-            AppCaches appCaches,
-            IProfilingLogger profilingLogger,
-            IPublishedUrlProvider publishedUrlProvider)
-            : base(umbracoContextAccessor, databaseFactory, services, appCaches, profilingLogger, publishedUrlProvider)
-        {
-        }
-
-    [HttpPost]
-    public IActionResult UpdateAccountInfo(AccountInfo accountInfo)
-    {
-        // TODO: Update the account info for the current member
-    }
-}
-```
-
-The `UmbracoMemberAuthorizeAttribute()` and `UmbracoMemberAuthorizeFilter()` contain the following properties to provide control over the authorization process for which members can access the resource:
-
-* `AllowType` - Comma delimited list of allowed member types.
-* `AllowGroup` - Comma delimited list of allowed member groups.
-* `AllowMembers` - Comma delimited list of allowed members.
-
-For more details, see the [Using MemberAuthorizeAttribute](../reference/routing/umbraco-api-controllers/authorization.md) section in the Umbraco API - Authorization article.
-
-### Routing
->>>>>>> 55f43ec0
 
 {% hint style="info" %}
 The Umbraco Backoffice API is also known as the Management API. Thus, a Backoffice API Controller is often referred to as a Management API Controller.
