--- conflicted
+++ resolved
@@ -99,13 +99,8 @@
         <setting key="Container" value="[container name]"/>
         <setting key="MaxBytes" value="8194304"/>
         <setting key="Timeout" value="30000"/>
-<<<<<<< HEAD
-        <setting key="Host" value="https://[your blob account].blob.core.windows.net/media/"/>
-      </settings>
-=======
         <setting key="Host" value="https://[your blob account].blob.core.windows.net/"/>
     </settings>
->>>>>>> d476c40f
     </service>
     <service prefix="remote.axd" name="RemoteImageService" type="ImageProcessor.Web.Services.RemoteImageService, ImageProcessor.Web">
     <settings>
