<<<<<<< HEAD
### The Global Content

This is a test.

This Feature is located in the Content Tree on the left-hand side,

![movePage.jpg](images/Globale-Widget.png) 

from here you select the node called Globale Widgets, you press the ... after doing that you will be prompted to choose from one of two options.

![movePage.jpg](images/Globale-options.png)

The first option is Globale Content, the second option is the Global Content Holder.
Let's dive a little deeper into these two options.

If you select the first option you will be presented with a screen looking like this:

![movePage.jpg](images/Globale-Contents.png)

When you press "Add Content"  a window will pop up where you can select what widget you want to work with (you can select multiple widgets):

![movePage.jpg](images/pick-one.png)

Once you have selected the widget(s) you want to use, you set them up like you would do normally, the only difference here is that they will be marked as Global Content, and doing so makes it so that you can use these pre-setup widgets on multiple pages of your site where they will have the settings that you set up here.

Now for your second option in the Section tree, This is the Global Content Holder, Which gives you the option to create a folder for storing your global content within. You can even choose to make another folder within your folder.

Here you can see how you work with the  [Global Content Widget](../../Widgets/index.md#newsletterTheGlobalContentWidget)
=======
>>>>>>> b5c09702
<|MERGE_RESOLUTION|>--- conflicted
+++ resolved
@@ -1,7 +1,4 @@
-<<<<<<< HEAD
 ### The Global Content
-
-This is a test.
 
 This Feature is located in the Content Tree on the left-hand side,
 
@@ -26,6 +23,4 @@
 
 Now for your second option in the Section tree, This is the Global Content Holder, Which gives you the option to create a folder for storing your global content within. You can even choose to make another folder within your folder.
 
-Here you can see how you work with the  [Global Content Widget](../../Widgets/index.md#newsletterTheGlobalContentWidget)
-=======
->>>>>>> b5c09702
+Here you can see how you work with the  [Global Content Widget](../../Widgets/index.md#newsletterTheGlobalContentWidget)