# Magic strings
Umbraco Forms has some magic strings that enable you to render values from various sources, such as Session, Cookies, Umbraco Page fields. T

## Where can I use these magic strings?
These magic strings as we call them can be used in form fields (as a label, description or default value) and in workflows. They can be used in default values in hidden fields for examples, normally referral codes from a session, cookie or request item.

These values can be usedalso in Workflows property/settings. So a name and email address field from the form can be used in an email workflow to send the customer a personalised thank you email.

## Request
<<<<<<< HEAD
`[@SomeRequestItem]` this allows you to display an item from the current HTTPContext.Request with the key of SomeRequestItem.
Some examples of variables that are normally available in HttpContext.Request:

`[@Url]`: Insert the current url  
`[@Http_referer]`: The previous visited url (if available)  
`[@Remote_addr]`: The IP address of the visitor (stored by default by Umbraco)  
`[@Http_User_Agent]`: The browser of the visitor  
  
The variables are not case-sensitive.  
=======
`[@SomeRequestItem]` this allows you to display an item from the current HTTPContext.Request with the key of SomeRequestItem
Eg `[@http_referer]` will populate a field with the HTTP referer.
>>>>>>> 763057d4

## Session & Cookies
`[%SomeSessionOrCookieItem]` this allows you to display an item from the current HTTPContext.Session with the key of SomeSessionOrCookieItem. The session key can only contain alphanumeric chars and you cannot use dots for example. `[%Member.Firstname]` cannot be used, but `[MemberFirstname]` can be used. You would have to fill these session keys yourself.

If it cannot be found in the collection of session keys, it will then try to find the item from the HttpContext.Cookies collection with the same key.

## Umbraco Page Field Item
`[#myUmbracoField]` this allows you to insert a property of that page and is based on the alias of the field. If your page has a property with the alias 'title', you can use `[#title]` in your form.

Some extra variables are:  
`[#pageName]`: The nodename of the current page  
`[#pageID]`: The node ID of the current page  

## Recursive Umbraco Page Field Item
`[$myRecursiveItem]` this allows you to parse the Umbraco document-type property myRecursiveItem. So if the current page does not contain a value for this then it will request it from the parent up until the root or until it finds a value.

## Parsing Umbraco Form field items
`{myAliasForFormField}` this allows you to display the entered value for that specific field from the form submission. Used in workflows to send an automated email back to the customer based on the email address submitted in the form. The value here needs to be the alias of the field, and not the name of the field.  

## Parsing Member properties from a form submission
`{member.FOO}` with the prefix of member. in the same syntax above will allow you to retrieve information about the submission if it was submitted by a logged in member.

## How can I parse these values elsewhere in my C# code or Razor Views?
The `Umbraco.Forms.Data.StringHelpers` class contains helper methods for parsing magic strings:

    // Does not parse Record-related magic strings - they are simply removed.
    public static string ParsePlaceHolders(HttpContext context, string value) 
    
    // Uses the passed in Record to parse Record-related magic strings
    public static string ParsePlaceHolders(Record record, string value)
    
    public static string ParsePlaceHolders(HttpContext context, Record record, string value)

There is also a public extension method `ParsePlaceHolders()`extending the `string` object in the `Umbraco.Forms.Core.Extensions` namespace that can be used with anything that you wish to try and replace the above tokens in a string, but it doesn't currently work with Records.<|MERGE_RESOLUTION|>--- conflicted
+++ resolved
@@ -1,5 +1,5 @@
 # Magic strings
-Umbraco Forms has some magic strings that enable you to render values from various sources, such as Session, Cookies, Umbraco Page fields. T
+Umbraco Forms has some magic strings that enable you to render values from various sources, such as Session, Cookies, Umbraco Page fields. 
 
 ## Where can I use these magic strings?
 These magic strings as we call them can be used in form fields (as a label, description or default value) and in workflows. They can be used in default values in hidden fields for examples, normally referral codes from a session, cookie or request item.
@@ -7,7 +7,7 @@
 These values can be usedalso in Workflows property/settings. So a name and email address field from the form can be used in an email workflow to send the customer a personalised thank you email.
 
 ## Request
-<<<<<<< HEAD
+
 `[@SomeRequestItem]` this allows you to display an item from the current HTTPContext.Request with the key of SomeRequestItem.
 Some examples of variables that are normally available in HttpContext.Request:
 
@@ -17,10 +17,6 @@
 `[@Http_User_Agent]`: The browser of the visitor  
   
 The variables are not case-sensitive.  
-=======
-`[@SomeRequestItem]` this allows you to display an item from the current HTTPContext.Request with the key of SomeRequestItem
-Eg `[@http_referer]` will populate a field with the HTTP referer.
->>>>>>> 763057d4
 
 ## Session & Cookies
 `[%SomeSessionOrCookieItem]` this allows you to display an item from the current HTTPContext.Session with the key of SomeSessionOrCookieItem. The session key can only contain alphanumeric chars and you cannot use dots for example. `[%Member.Firstname]` cannot be used, but `[MemberFirstname]` can be used. You would have to fill these session keys yourself.
