--- conflicted
+++ resolved
@@ -1,9 +1,4 @@
 # Deploy to multiple targets
-<<<<<<< HEAD
-
-In this example we will show how to target deployments to more than one environment.
-=======
->>>>>>> fb9358cb
 
 In this example, you will learn how to target deployments to more than one environment.
 
