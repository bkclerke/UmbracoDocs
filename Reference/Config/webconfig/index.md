---
versionFrom: 8.0.0
---

# Web.config

_This section defines the appSetting parameters found in the web.config_

## Explicit settings

_These are settings that require a value in the appSettings section of the web.config file_

### Umbraco.Core.ConfigurationStatus

Holds the version number of the currently installed version of Umbraco. 

```xml
<add key="Umbraco.Core.ConfigurationStatus" value="8.1.5" />
```

This version number changes automatically when running the installer and the upgrade installer. It is not recommended to update this version manually as the upgrade installer might need to perform some actions to upgrade your site properly. The upgrade installer doesn't run when this version is the same as the version number in the Umbraco DLL.

### Umbraco.Core.ReservedUrls

A comma-separated list of files to be left alone by Umbraco. IIS will serve these files, and the Umbraco request pipeline will not be triggered.

```xml
<add key="Umbraco.Core.ReservedUrls" value="~/config/splashes/booting.aspx,~/install/default.aspx,~/config/splashes/noNodes.aspx,~/VSEnterpriseHelper.axd" />
```

### Umbraco.Core.ReservedPaths

A comma-separated list of all the folders in your directory to be left alone by Umbraco. If you have folders with custom files, add them to this setting to make sure Umbraco leaves them alone.

```xml
<add key="Umbraco.Core.ReservedPaths" value="~/umbraco" />
```

### Umbraco.Core.Path

The URL pointing to the Umbraco administration folder. If you rename the `umbraco` folder, you need to update this setting too.

```xml
<add key="Umbraco.Core.Path" value="~/umbraco" />
```

### Umbraco.Core.HideTopLevelNodeFromPath

If you are running multiple sites, you don't want the top level node in your URL. Possible options are `true` and `false`.

```xml
<add key="Umbraco.Core.HideTopLevelNodeFromPath" value="true" />
```

### Umbraco.Core.TimeOutInMinutes

Configures the number of minutes without any requests being made before the Umbraco user will be required to re-login. Any backoffice request will reset the clock. Default setting is 20 minutes.

```xml
<add key="Umbraco.Core.TimeOutInMinutes" value="20" />
```

### Umbraco.Core.DefaultUILanguage

The default language to use in the backoffice if a user isn't explicitly assigned one. The default is English (en).

```xml
<add key="Umbraco.Core.DefaultUILanguage" value="es" />
```

### Umbraco.Core.UseHttps

Makes sure that all of the requests in the backoffice are called over HTTPS instead of HTTP when set to `true`.

```xml
<add key="Umbraco.Core.UseHttps" value="true" />
```

:::memo
Check out the [security documentation](../../security/use-https.md).
:::

<<<<<<< HEAD
=======
### Umbraco.Examine.LuceneDirectoryFactory

The `SyncTempEnvDirectoryFactory` enables Examine to sync indexes between the remote file system and the local environment temporary storage directory. The indexes will be accessed from the temporary storage directory. 

This setting is required due to the nature of Lucene files and IO latency on Azure Web Apps.

```xml
<add key="Umbraco.Examine.LuceneDirectoryFactory" value="Examine.LuceneEngine.Directories.SyncTempEnvDirectoryFactory, Examine" />
```

:::note
This setting used to be set in the `~/Config/ExamineSettings.config` file in Umbraco 7. `
Read more in the [Azure Web Apps](../../../Getting-Started/Setup/Server-Setup/azure-web-apps.md#examine-v0180) article.
:::

>>>>>>> c2c7a584
### umbracoCssPath

By adding this to appSettings you can specify a new/different folder for storing your css-files and still be able to edit them within Umbraco. Default folder is ~/css.
For example if you wanted to store css in a folder in the website root folder "/assets/css", you could have this in appsetting:

```xml
<add key="umbracoCssPath" value="~/assets/css" />
```

### umbracoMediaPath

By adding this to appSettings you can specify a new/different folder for storing your media files. Default folder is ~/media.
For example if you wanted to store in a folder in the website root folder called "umbracoMedia", you woul have this in appsetting:

```xml
<add key="umbracoMediaPath" value="~/umbracoMedia" />
```

### umbracoScriptsPath

By adding this to appSettings you can specify a new/different folder for storing your JavaScript files and still be able to edit them within Umbraco. Default folder is ~/scripts.
For example if you wanted to store javascript in a folder in the website root folder "/assets/js", you could have this in appsetting:

```xml
<add key="umbracoScriptsPath" value="~/assets/js" />
```

### SMTP Settings

By adding this settings to the web.config you will be able to send out emails from your Umbraco installation. This could be notifications emails if you are using content workflow, or you are using Umbraco Forms you also need to specify SMTP settings to be able use the email workflows. The forgot password function from the backoffice also needs a SMTP server to send the email with the reset link.

```xml
<system.net>
    <mailSettings>
        <smtp from="noreply@example.com">
            <network host="127.0.0.1" userName="username" password="password" />
        </smtp>
    </mailSettings>
</system.net>
```

:::note
Since version 7.13, if you keep the `from` attribute set to noreply@example.com, Umbraco won't be able to send user invitations, or password recovery emails.
:::

## Optional settings

_These are settings that have default values but can be overridden by creating the appSetting and setting its value in the web.config_

### Umbraco.Core.ContentXML

The default value is: `~/App_Data/umbraco.config`

The value must be set to a virtual path with a prefixed tilde (~)

### Umbraco.Core.LocalTempStorage

The default value is: `Default`

This setting controls where Umbraco stores the XML cache file, the DistCache and PluginCache TEMP folders. Version 1.9.6+ of [ClientDependency Framework](https://github.com/Shazwazza/ClientDependency) also observe this setting.

The options are:

- `Default` - Umbraco cache file will be stored in `App_Data` and the `DistCache` and `PluginCache` folders will be stored in the `App_Data/TEMP` folder
- `EnvironmentTemp` - All files will be stored in the environment temporary folder
- `AspNetTemp` - All Files will be stored in the ASP.NET temporary folder

### Umbraco.Core.VersionCheckPeriod

The default value is: `7`

When this value is set above 0, the backoffice will check for a new version of Umbraco every 'x' number of days where 'x' is the value defined for this setting. Set this value to `0` to never check for a new version.

```xml
<add key="Umbraco.Core.VersionCheckPeriod" value="0" />
```

### Umbraco.Core.DisableElectionForSingleServer

The default value is: `false`

This is not a setting that commonly needs to be configured.

This value is primarily used on Umbraco Cloud for a small startup performance optimization. When this is true, the website instance will automatically be configured to not support load balancing and the website instance will be configured to be the 'master' server for scheduling so no [master election](https://our.umbraco.com/documentation/Getting-Started/Setup/Server-Setup/load-balancing/flexible#scheduling-and-master-election) occurs. This will save 1 database call during startup.<|MERGE_RESOLUTION|>--- conflicted
+++ resolved
@@ -80,8 +80,6 @@
 Check out the [security documentation](../../security/use-https.md).
 :::
 
-<<<<<<< HEAD
-=======
 ### Umbraco.Examine.LuceneDirectoryFactory
 
 The `SyncTempEnvDirectoryFactory` enables Examine to sync indexes between the remote file system and the local environment temporary storage directory. The indexes will be accessed from the temporary storage directory. 
@@ -97,7 +95,6 @@
 Read more in the [Azure Web Apps](../../../Getting-Started/Setup/Server-Setup/azure-web-apps.md#examine-v0180) article.
 :::
 
->>>>>>> c2c7a584
 ### umbracoCssPath
 
 By adding this to appSettings you can specify a new/different folder for storing your css-files and still be able to edit them within Umbraco. Default folder is ~/css.
