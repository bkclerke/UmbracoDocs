# Web.config

_This section defines the appSetting parameters found in the web.config_

## Explicit settings

_These are settings that require a value in the appSettings section of the web.config file_

### umbracoConfigurationStatus

Holds the version number of the currently installed version of Umbraco. This version number changes automatically when running the installer and the upgrade installer. It is not recommended to update this version manually as the upgrade installer might need to perform some actions to upgrade your site properly. The upgrade installer doesn't run when this version is the same as the version number in the Umbraco DLL.

### umbracoReservedUrls

A comma-separated list of files to be left alone by Umbraco. IIS will serve these files, and the Umbraco request pipeline will not be triggered.  

```xml
<add key="umbracoReservedUrls" value="~/config/splashes/booting.aspx,~/install/default.aspx,~/config/splashes/noNodes.aspx,~/VSEnterpriseHelper.axd" />
```

### umbracoReservedPaths

A comma-separated list of all the folders in your directory to be left alone by Umbraco. If you have folders with custom files, add them to this setting to make sure Umbraco leaves them alone.

```xml
<add key="umbracoReservedPaths" value="~/umbraco,~/install/" />
```

### umbracoPath

The URL pointing to the Umbraco administration folder. If you rename the `umbraco` folder, you need to update this setting too.

```xml
<add key="umbracoPath" value="~/umbraco" />
```

### umbracoHideTopLevelNodeFromPath

If you are running multiple sites, you don't want the top level node in your URL. Possible options are `true` and `false`.

```xml
<add key="umbracoHideTopLevelNodeFromPath" value="true" />
```

### umbracoUseDirectoryUrls

Strips `.aspx` from URLs on the frontend when set to `true`.  
This setting is only important to older IIS configurations where extension-less URLs weren't supported very well.

### umbracoTimeOutInMinutes

Configures the number of minutes without any requests being made before the Umbraco user will be required to re-login. Any backoffice request will reset the clock. Default setting is 20 minutes.

```xml
<add key="umbracoTimeOutInMinutes" value="20" />
```

### umbracoDefaultUILanguage

The default language to use in the backoffice if a user isn't explicitly assigned one. The default is English (en).

### umbracoUseSSL

Makes sure that all of the requests in the backoffice are called over HTTPS instead of HTTP when set to `true`.

### umbracoCssDirectory 

By adding this to appSettings you can specify a new/different folder for storing your css-files and still be able to edit them within Umbraco. Default folder is ~/css.

### umbracoMediaPath

By adding this to appSettings you can specify a new/different folder for storing your media files. Default folder is ~/media.

### umbracoScriptsPath 

By adding this to appSettings you can specify a new/different folder for storing your JavaScript files and still be able to edit them within Umbraco. Default folder is ~/scripts.

### SMTP Settings

By adding this settings to the web.config you will be able to send out emails from your Umbraco installation. This could be notifications emails if you are using content workflow, or you are using Umbraco Forms you also need to specify SMTP settings to be able use the email workflows. The forgot password function from the backoffice also needs a SMTP server to send the email with the reset link.

<<<<<<< HEAD

      <system.net>
        <mailSettings>
            <smtp from="noreply@example.com">
                <network host="127.0.0.1" userName="username" password="password" />
            </smtp>
        </mailSettings>
      </system.net>

Note, that since version 7.13, if you keep the `from` attribute set to noreply@example.com, Umbraco won't be able to send user invitations, or password recovery emails.
=======
```xml
<system.net>
    <mailSettings>
        <smtp from="noreply@example.com">
            <network host="127.0.0.1" userName="username" password="password" />
        </smtp>
    </mailSettings>
</system.net>
```
>>>>>>> 30aefe14

## Optional settings

_These are settings that have default values but can be overridden by creating the appSetting and setting its value in the web.config_

### umbracoContentXML

The default value is: `~/App_Data/umbraco.config`

The value must be set to a virtual path with a prefixed tilde (~)

### umbracoContentXMLUseLocalTemp

The default value is: `false`

Generally set to `false` but when set to `true` the content XML file (normally stored in `~/App_Data/umbraco.config`) will be stored in the local servers' Temp (CodeGen) folder. This is handy for load balanced environments when the website is running from a central SAN based file system (non-replicated). 

If you are not running a load balanced environment on a central SAN based file system (or similar) ensure that this setting remains set to `false`.

### umbracoContentXMLStorage (Umbraco v7.6+)

The default value is: `Default`

This setting replaced the `umbracoContentXMLUseLocalTemp` setting.

This setting controls where Umbraco stores the XML cache file.

The options are:

- `Default` - Umbraco cache file will be stored in `App_Data` and the `DistCache` and `PluginCache` folders will be stored in the `App_Data/TEMP` folder
- `EnvironmentTemp` - All files will be stored in the environment temporary folder
- `AspNetTemp` - All Files will be stored in the ASP.NET temporary folder

### umbracoLocalTempStorage (Umbraco v7.7.3+)

The default value is: `Default`

This setting replaced the `umbracoContentXMLStorage` setting.

This setting controls where Umbraco stores the XML cache file, the DistCache and PluginCache TEMP folders. Version 1.9.6+ of [ClientDependency Framework](https://github.com/Shazwazza/ClientDependency) also observe this setting.

The options are:

- `Default` - Umbraco cache file will be stored in `App_Data` and the `DistCache` and `PluginCache` folders will be stored in the `App_Data/TEMP` folder
- `EnvironmentTemp` - All files will be stored in the environment temporary folder
- `AspNetTemp` - All Files will be stored in the ASP.NET temporary folder

### umbracoVersionCheckPeriod

The default value is: `7`

When this value is set above 0, the backoffice will check for a new version of Umbraco every 'x' number of days where 'x' is the value defined for this setting. Set this value to `0` to never check for a new version.

### umbracoDisableElectionForSingleServer (Umbraco v7.6+)

The default value is: `false`

This is not a setting that commonly needs to be configured.

This value is primarily used on Umbraco Cloud for a small startup performance optimization. When this is true, the website instance will automatically be configured to not support load balancing and the website instance will be configured to be the 'master' server for scheduling so no [master election](https://our.umbraco.com/documentation/Getting-Started/Setup/Server-Setup/load-balancing/flexible#scheduling-and-master-election) occurs. This will save 1 database call during startup. <|MERGE_RESOLUTION|>--- conflicted
+++ resolved
@@ -79,18 +79,6 @@
 
 By adding this settings to the web.config you will be able to send out emails from your Umbraco installation. This could be notifications emails if you are using content workflow, or you are using Umbraco Forms you also need to specify SMTP settings to be able use the email workflows. The forgot password function from the backoffice also needs a SMTP server to send the email with the reset link.
 
-<<<<<<< HEAD
-
-      <system.net>
-        <mailSettings>
-            <smtp from="noreply@example.com">
-                <network host="127.0.0.1" userName="username" password="password" />
-            </smtp>
-        </mailSettings>
-      </system.net>
-
-Note, that since version 7.13, if you keep the `from` attribute set to noreply@example.com, Umbraco won't be able to send user invitations, or password recovery emails.
-=======
 ```xml
 <system.net>
     <mailSettings>
@@ -100,7 +88,10 @@
     </mailSettings>
 </system.net>
 ```
->>>>>>> 30aefe14
+
+:::note
+Since version 7.13, if you keep the `from` attribute set to noreply@example.com, Umbraco won't be able to send user invitations, or password recovery emails.
+:::
 
 ## Optional settings
 
