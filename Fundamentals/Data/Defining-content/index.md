--- conflicted
+++ resolved
@@ -2,12 +2,10 @@
 meta.Title: "Defining content"
 meta.Description: "Here you'll find an explanation of how content is defined in Umbraco 8"
 versionFrom: 8.0.0
-<<<<<<< HEAD
 versionTo: 9.0.0
-=======
 verified-against: 9.0.0
 updated-links: false
->>>>>>> 328770b6
+
 ---
 
 # Defining content
