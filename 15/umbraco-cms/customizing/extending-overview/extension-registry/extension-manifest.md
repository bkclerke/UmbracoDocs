--- conflicted
+++ resolved
@@ -1,30 +1,20 @@
 ---
-<<<<<<< HEAD
-description:
----
-=======
 description: Learn about the different methods for declaring an Extension Manifest.
 ---
 
 # Extension Manifest
->>>>>>> ce0b891d
 
 # Extension Manifest
 
 The Extension Manifest is the point of entry for any extension. This is the declaration of what you want to register.
 
-<<<<<<< HEAD
-The following overview lists all the available extension types:
-=======
 The content in this section describes all the extension types that the Backoffice supports. Here is a list of the most common types:
->>>>>>> ce0b891d
 
 {% content-ref url="../extension-types/" %}
 [extension-types](../extension-types/)
 {% endcontent-ref %}
 
 
-<<<<<<< HEAD
 ## Extension Manifest Format
 
 A Extension Manifest can be written either as JavaScript Object or a JSON Object.
@@ -43,11 +33,6 @@
 The `type` defined what it is declaring
 The `alias` is a unique identifier for this manifest. It must be globally unique, so make sure to prefix with something that makes your extension unique.
 The `name` is a representational name of this manifest, this does not need to be unique but such can be beneficial when debugging extensions.
-=======
-{% content-ref url="../../../customize-the-backoffice/section-trees.md" %}
-[section-trees.md](../../../customize-the-backoffice/section-trees.md)
-{% endcontent-ref %}
->>>>>>> ce0b891d
 
 ## Manifest Data
 
@@ -85,7 +70,7 @@
 
 The Bundle declares a single JavaScript file that will be loaded at startup. All the Extension Manifests exported of this Module will be registered in the Extension Registry.
 
-Read more about the `bundle` extension type in the [Bundle](../extension-types/bundle.md) article.
+Read more about the `bundle` extension type in the [Bundle](../../../extending/extending-overview/extension-registry/bundle.md) article.
 
 ### The `backofficeEntryPoint` extension type
 
@@ -111,9 +96,5 @@
     ...
 };
 
-<<<<<<< HEAD
-Read more about the `backofficeEntryPoint` extension type in the [Entry Point](../extension-types/entry-point.md) article.
-=======
 umbExtensionsRegistry.register(extension);
-```
->>>>>>> ce0b891d
+```