--- conflicted
+++ resolved
@@ -75,11 +75,10 @@
 
 This setting specifies whether the username and email address are separate fields in the backoffice editor. When set to "false", you can specify an email address and username, only the username can be used to log on. When set to "true" (the default value) the username is hidden and always the same as the email address.
 
-<<<<<<< HEAD
 ### Require unique email for members
 
 By default Umbraco will not allow creation of more than one member account with the same email address. If you wish to allow this, set this value to `false`.
-=======
+
 ### User default lockout time
 
 Use this setting to configure how long time a User is locked out of the Umbraco backoffice when a lockout occurs. The setting accepts an integer which defines the lockout in minutes.
@@ -101,7 +100,6 @@
 Umbraco provides protection from user enumeration attacks looking to identify valid backoffice login accounts. It does this by attempting to equalize the time taken for successful and failed logins.
 
 The `UserDefaultFailedLoginDurationInMilliseconds` can be used to provide a more realistic expected time for a successful login if the default isn't appropriate. This will be used before actual successful logins are detected. `UserMinimumFailedLoginDurationInMilliseconds` provides a minimum duration for a failed login.
->>>>>>> 5c01c614
 
 ## User password settings
 
