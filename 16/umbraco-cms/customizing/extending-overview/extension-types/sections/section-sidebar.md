---
description: >-
    Leverage Section Sidebar extensions to add deeper navigation and coordination of Section Views, and additional 
    Section-wide functionality inside Section extensions.
---

# Section Sidebar

[Section extensions](./section.md) can add deeper navigation and coordination of subviews, like
[Section View extensions](./section-view.md), as well as add additional Section-wide functionality, by declaring a
Section Sidebar extension.

Section Sidebar extensions are optional; if not defined, the Section extension defaults to a single full-screen subview.

<figure><img src="../../../../.gitbook/assets/section-sidebar.svg" alt=""><figcaption><p>Section Sidebar</p></figcaption></figure>

## Section Sidebar Apps

Section Sidebar extensions can be composed of **one or more** section sidebar apps. Extension authors can include common
Umbraco-provided extension types, such as menus and trees, or create entirely custom sidebar apps through the use of
web components.

<figure><img src="../../../../.gitbook/assets/section-sidebar-apps.svg" alt=""><figcaption><p>Section Sidebar Apps</p></figcaption></figure>

### Custom Sidebar App Example

<<<<<<< HEAD
Section Sidebar extension authors can place any custom web component into the sidebar. Extension authors will need to
supply the `element` property with the path of their custom web component. We recommend specifying the full path,
starting from the Umbraco project root.
=======
```typescript
{
 "type": "sectionSidebarApp",
 "alias": "My.SectionSidebarApp",
 "name": "My Section Sidebar App",
 "conditions": [
  {
   "alias": "Umb.Condition.SectionAlias",
   "match": "My.Section"
  }
 ]
}
```
>>>>>>> 4696495d

Sidebar Section extension authors may specify placement of the Section Sidebar app using
[extension conditions](../condition.md).

```json
{
    "type": "sectionSidebarApp", 
    "alias": "My.SectionSidebarApp", 
    "name": "My Section Sidebar App", 
    "element": "/App_Plugins/<package_name>/sidebar-app.js",
    "conditions": [{
        "alias": "Umb.Condition.SectionAlias",
        "match": "My.Section"
    }]
}
```

### Menu Sidebar App Examples

<<<<<<< HEAD
The menu sidebar app is provided by the Umbraco backoffice and can be placed into Section Sidebar extensions. This
sidebar app will attach itself to a menu defined elsewhere in your manifest through the `meta:menu` property, where
this value must match the `alias` value of the menu.

<figure><img src="../../../../.gitbook/assets/section-menu-sidebar-app.svg" alt=""><figcaption><p>Menu Sidebar App</p></figcaption></figure>

```json
=======
**Sidebar Menu**:

* The Backoffice comes with a menu sidebar app that can be used to create a menu in the sidebar.
* The menu sidebar app will reference a menu that you have registered in the menu with a menu manifest

<figure><img src="../../../../.gitbook/assets/section-menu-sidebar-app.svg" alt=""><figcaption><p>Menu Sidebar App</p></figcaption></figure>

To register a new menu sidebar app, add the following to your manifest (notice the added `"kind"` and `"meta"` properties):

**Manifest**

```typescript
>>>>>>> 4696495d
{
    "type": "sectionSidebarApp",
    "kind": "menu",
    "alias": "My.SectionSidebarApp.MyMenu",
    "name": "My Menu Section Sidebar App",
    "meta": {
        "label": "My Sidebar Menu",
        "menu": "My.Menu"
    },
    "conditions": [{
        "alias": "Umb.Condition.SectionAlias",
        "match": "My.Section"
    }]
}
```

In the example below, we continue by creating a menu extension and binding the `meta:menu` (My.Menu) property to the
menu extensions' `alias` property. The *My.Menu* alias is also used to attach a menu item extension to the menu
extension.

```json
[
    {
        "type": "menu",
        "alias": "My.Menu",
        "name": "Section Sidebar Menu"
    },
    {
        "type": "menuItem",
        "alias": "SectionSidebar.MenuItem1",
        "name": "Menu Item 1",
        "meta": {
        "label": "Menu Item 1",
          "menus": ["My.Menu"]
        }
    }
]
```

For more information, see the documentation for the [menus](../menu.md) extension.

#### Coordinating subviews with menu items

Menu sidebar apps can coordinate navigation between subviews in the section extension by referencing
[workspace extensions](../workspaces/workspace.md). Modify the menu item extension to include the `meta:entityType`
property, and assign it the same value as a workspace view extensions' own `meta:entityType` property.

```json
[
    {
        "type": "menuItem",
        "alias": "SectionSidebar.MenuItem1",
        "name": "Menu Item 1",
        "meta": {
            "label": "Menu Item 1",
            "menus": ["My.Menu"],
            "entityType": "myCustomWorkspaceView"
        }
    },
    {
        "type": "workspace",
        "name": "Workspace 1",
        "alias": "SectionSidebar.Workspace1",
        "element": "/App_Plugins/<package_name>/my-custom-workspace.js",
        "meta": {
            "entityType": "myCustomWorkspaceView"
        }
    }
]
```

#### Adding items to an existing menu

Section Sidebar extension authors can place their extensions in the sidebar of any Umbraco-provided section, such as
Content, Media, Settings, etc., by configuring the `conditions` property with the appropriate `SectionAlias` condition.

<figure><img src="../../../../.gitbook/assets/section-sidebar-composed-apps.svg" alt=""><figcaption><p>Composed sidebar menu</p></figcaption></figure>

```json
{
    "type": "sectionSidebarApp",
    "alias": "My.SectionSidebarApp",
    "name": "My Section Sidebar App",
    "element": "/App_Plugins/<package_name>/sidebar-app.js",
    "conditions": [{
        "alias": "Umb.Condition.SectionAlias", 
        "match": "Umb.Section.Settings"
    }]
}
```

Common Umbraco-provided section aliases:

| Section Aliases         |
|-------------------------|
| Umb.Section.Content     |
| Umb.Section.Media       |
| Umb.Section.Settings    |
| Umb.Section.Packages    |
| Umb.Section.Users       |
| Umb.Section.Members     |
| Umb.Section.Translation |<|MERGE_RESOLUTION|>--- conflicted
+++ resolved
@@ -24,29 +24,15 @@
 
 ### Custom Sidebar App Example
 
-<<<<<<< HEAD
+
 Section Sidebar extension authors can place any custom web component into the sidebar. Extension authors will need to
 supply the `element` property with the path of their custom web component. We recommend specifying the full path,
 starting from the Umbraco project root.
-=======
-```typescript
-{
- "type": "sectionSidebarApp",
- "alias": "My.SectionSidebarApp",
- "name": "My Section Sidebar App",
- "conditions": [
-  {
-   "alias": "Umb.Condition.SectionAlias",
-   "match": "My.Section"
-  }
- ]
-}
-```
->>>>>>> 4696495d
 
 Sidebar Section extension authors may specify placement of the Section Sidebar app using
 [extension conditions](../condition.md).
 
+{% code title="umbraco-package.json" %}
 ```json
 {
     "type": "sectionSidebarApp", 
@@ -62,28 +48,14 @@
 
 ### Menu Sidebar App Examples
 
-<<<<<<< HEAD
 The menu sidebar app is provided by the Umbraco backoffice and can be placed into Section Sidebar extensions. This
 sidebar app will attach itself to a menu defined elsewhere in your manifest through the `meta:menu` property, where
 this value must match the `alias` value of the menu.
 
 <figure><img src="../../../../.gitbook/assets/section-menu-sidebar-app.svg" alt=""><figcaption><p>Menu Sidebar App</p></figcaption></figure>
 
+{% code title="umbraco-package.json" %}
 ```json
-=======
-**Sidebar Menu**:
-
-* The Backoffice comes with a menu sidebar app that can be used to create a menu in the sidebar.
-* The menu sidebar app will reference a menu that you have registered in the menu with a menu manifest
-
-<figure><img src="../../../../.gitbook/assets/section-menu-sidebar-app.svg" alt=""><figcaption><p>Menu Sidebar App</p></figcaption></figure>
-
-To register a new menu sidebar app, add the following to your manifest (notice the added `"kind"` and `"meta"` properties):
-
-**Manifest**
-
-```typescript
->>>>>>> 4696495d
 {
     "type": "sectionSidebarApp",
     "kind": "menu",
@@ -104,6 +76,7 @@
 menu extensions' `alias` property. The *My.Menu* alias is also used to attach a menu item extension to the menu
 extension.
 
+{% code title="umbraco-package.json" %}
 ```json
 [
     {
@@ -131,6 +104,7 @@
 [workspace extensions](../workspaces/workspace.md). Modify the menu item extension to include the `meta:entityType`
 property, and assign it the same value as a workspace view extensions' own `meta:entityType` property.
 
+{% code title="umbraco-package.json" %}
 ```json
 [
     {
@@ -162,6 +136,7 @@
 
 <figure><img src="../../../../.gitbook/assets/section-sidebar-composed-apps.svg" alt=""><figcaption><p>Composed sidebar menu</p></figcaption></figure>
 
+{% code title="umbraco-package.json" %}
 ```json
 {
     "type": "sectionSidebarApp",
