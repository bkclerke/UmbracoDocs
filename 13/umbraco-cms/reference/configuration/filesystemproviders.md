--- conflicted
+++ resolved
@@ -57,17 +57,9 @@
 First you must register the folder as a static file provider in your `Program.cs` file like so:
 
 ```csharp
-<<<<<<< HEAD
 ...
 WebApplication app = builder.Build();
 app.UseStaticFiles(new StaticFileOptions
-=======
-public void Configure(IApplicationBuilder app, IWebHostEnvironment env)
-{
-    {...}
-
-    app.UseStaticFiles(new StaticFileOptions
->>>>>>> 79369a04
     {
         FileProvider = new PhysicalFileProvider(Path.Combine("C:", "storage", "umbracoMedia")),
         RequestPath = "/CustomPath"
